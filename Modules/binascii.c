--- conflicted
+++ resolved
@@ -522,13 +522,8 @@
 [clinic start generated code]*/
 
 static PyObject *
-<<<<<<< HEAD
-binascii_b2a_base64_impl(PyModuleDef *module, Py_buffer *data, int newline)
-/*[clinic end generated code: output=19e1dd719a890b50 input=7b2ea6fa38d8924c]*/
-=======
-binascii_b2a_base64_impl(PyObject *module, Py_buffer *data)
-/*[clinic end generated code: output=4d96663170778dc3 input=14ec4e47371174a9]*/
->>>>>>> 1a2b24f0
+binascii_b2a_base64_impl(PyObject *module, Py_buffer *data, int newline)
+/*[clinic end generated code: output=4ad62c8e8485d3b3 input=7b2ea6fa38d8924c]*/
 {
     unsigned char *ascii_data;
     const unsigned char *bin_data;
