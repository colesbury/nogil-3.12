--- conflicted
+++ resolved
@@ -371,11 +371,8 @@
 Michael Goderbauer
 Christoph Gohlke
 Tim Golden
-<<<<<<< HEAD
+Guilherme Gonçalves
 Tiago Gonçalves
-=======
-Guilherme Gonçalves
->>>>>>> 4a90ef03
 Chris Gonnerman
 David Goodger
 Hans de Graaff
