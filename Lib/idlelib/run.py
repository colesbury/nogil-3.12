--- conflicted
+++ resolved
@@ -304,17 +304,11 @@
         """Override base method"""
         executive = Executive(self)
         self.register("exec", executive)
-<<<<<<< HEAD
-        sys.stdin = self.console = self.get_remote_proxy("stdin")
-        sys.stdout = _RPCFile(self.get_remote_proxy("stdout"))
-        sys.stderr = _RPCFile(self.get_remote_proxy("stderr"))
-        sys.displayhook = rpc.displayhook
-=======
         self.console = self.get_remote_proxy("stdin")
         sys.stdin = _RPCInputFile(self.console)
         sys.stdout = _RPCOutputFile(self.get_remote_proxy("stdout"))
         sys.stderr = _RPCOutputFile(self.get_remote_proxy("stderr"))
->>>>>>> c882b7c5
+        sys.displayhook = rpc.displayhook
         # page help() text to shell.
         import pydoc # import must be done here to capture i/o binding
         pydoc.pager = pydoc.plainpager
