# Test case for the os.poll() function

<<<<<<< HEAD
import os, select, random, unittest, subprocess
=======
import os
import random
import select
>>>>>>> b1973c25
import _testcapi
try:
    import threading
except ImportError:
    threading = None
import time
import unittest
from test.support import TESTFN, run_unittest, reap_threads

try:
    select.poll
except AttributeError:
    raise unittest.SkipTest("select.poll not defined")


def find_ready_matching(ready, flag):
    match = []
    for fd, mode in ready:
        if mode & flag:
            match.append(fd)
    return match

class PollTests(unittest.TestCase):

    def test_poll1(self):
        # Basic functional test of poll object
        # Create a bunch of pipe and test that poll works with them.

        p = select.poll()

        NUM_PIPES = 12
        MSG = b" This is a test."
        MSG_LEN = len(MSG)
        readers = []
        writers = []
        r2w = {}
        w2r = {}

        for i in range(NUM_PIPES):
            rd, wr = os.pipe()
            p.register(rd)
            p.modify(rd, select.POLLIN)
            p.register(wr, select.POLLOUT)
            readers.append(rd)
            writers.append(wr)
            r2w[rd] = wr
            w2r[wr] = rd

        bufs = []

        while writers:
            ready = p.poll()
            ready_writers = find_ready_matching(ready, select.POLLOUT)
            if not ready_writers:
                raise RuntimeError("no pipes ready for writing")
            wr = random.choice(ready_writers)
            os.write(wr, MSG)

            ready = p.poll()
            ready_readers = find_ready_matching(ready, select.POLLIN)
            if not ready_readers:
                raise RuntimeError("no pipes ready for reading")
            rd = random.choice(ready_readers)
            buf = os.read(rd, MSG_LEN)
            self.assertEqual(len(buf), MSG_LEN)
            bufs.append(buf)
            os.close(r2w[rd]) ; os.close( rd )
            p.unregister( r2w[rd] )
            p.unregister( rd )
            writers.remove(r2w[rd])

        self.assertEqual(bufs, [MSG] * NUM_PIPES)

    def test_poll_unit_tests(self):
        # returns NVAL for invalid file descriptor
        FD, w = os.pipe()
        os.close(FD)
        os.close(w)
        p = select.poll()
        p.register(FD)
        r = p.poll()
        self.assertEqual(r[0], (FD, select.POLLNVAL))

        f = open(TESTFN, 'w')
        fd = f.fileno()
        p = select.poll()
        p.register(f)
        r = p.poll()
        self.assertEqual(r[0][0], fd)
        f.close()
        r = p.poll()
        self.assertEqual(r[0], (fd, select.POLLNVAL))
        os.unlink(TESTFN)

        # type error for invalid arguments
        p = select.poll()
        self.assertRaises(TypeError, p.register, p)
        self.assertRaises(TypeError, p.unregister, p)

        # can't unregister non-existent object
        p = select.poll()
        self.assertRaises(KeyError, p.unregister, 3)

        # Test error cases
        pollster = select.poll()
        class Nope:
            pass

        class Almost:
            def fileno(self):
                return 'fileno'

        self.assertRaises(TypeError, pollster.register, Nope(), 0)
        self.assertRaises(TypeError, pollster.register, Almost(), 0)

    # Another test case for poll().  This is copied from the test case for
    # select(), modified to use poll() instead.

    def test_poll2(self):
        cmd = 'for i in 0 1 2 3 4 5 6 7 8 9; do echo testing...; sleep 1; done'
        proc = subprocess.Popen(cmd, shell=True, stdout=subprocess.PIPE,
                                bufsize=0)
        p = proc.stdout
        pollster = select.poll()
        pollster.register( p, select.POLLIN )
        for tout in (0, 1000, 2000, 4000, 8000, 16000) + (-1,)*10:
            fdlist = pollster.poll(tout)
            if (fdlist == []):
                continue
            fd, flags = fdlist[0]
            if flags & select.POLLHUP:
                line = p.readline()
                if line != b"":
                    self.fail('error: pipe seems to be closed, but still returns data')
                continue

            elif flags & select.POLLIN:
                line = p.readline()
                if not line:
                    break
                self.assertEqual(line, b'testing...\n')
                continue
            else:
                self.fail('Unexpected return value from select.poll: %s' % fdlist)
        p.close()

    def test_poll3(self):
        # test int overflow
        pollster = select.poll()
        pollster.register(1)

        self.assertRaises(OverflowError, pollster.poll, 1 << 64)

        x = 2 + 3
        if x != 5:
            self.fail('Overflow must have occurred')

        pollster = select.poll()
        # Issue 15989
        self.assertRaises(OverflowError, pollster.register, 0,
                          _testcapi.SHRT_MAX + 1)
        self.assertRaises(OverflowError, pollster.register, 0,
                          _testcapi.USHRT_MAX + 1)
        self.assertRaises(OverflowError, pollster.poll, _testcapi.INT_MAX + 1)
        self.assertRaises(OverflowError, pollster.poll, _testcapi.UINT_MAX + 1)

    @unittest.skipUnless(threading, 'Threading required for this test.')
    @reap_threads
    def test_threaded_poll(self):
        r, w = os.pipe()
        self.addCleanup(os.close, r)
        self.addCleanup(os.close, w)
        rfds = []
        for i in range(10):
            fd = os.dup(r)
            self.addCleanup(os.close, fd)
            rfds.append(fd)
        pollster = select.poll()
        for fd in rfds:
            pollster.register(fd, select.POLLIN)

        t = threading.Thread(target=pollster.poll)
        t.start()
        try:
            time.sleep(0.5)
            # trigger ufds array reallocation
            for fd in rfds:
                pollster.unregister(fd)
            pollster.register(w, select.POLLOUT)
            self.assertRaises(RuntimeError, pollster.poll)
        finally:
            # and make the call to poll() from the thread return
            os.write(w, b'spam')
            t.join()


def test_main():
    run_unittest(PollTests)

if __name__ == '__main__':
    test_main()<|MERGE_RESOLUTION|>--- conflicted
+++ resolved
@@ -1,12 +1,8 @@
 # Test case for the os.poll() function
 
-<<<<<<< HEAD
-import os, select, random, unittest, subprocess
-=======
 import os
 import random
 import select
->>>>>>> b1973c25
 import _testcapi
 try:
     import threading
