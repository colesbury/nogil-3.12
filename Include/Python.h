#ifndef Py_PYTHON_H
#define Py_PYTHON_H
/* Since this is a "meta-include" file, no #ifdef __cplusplus / extern "C" { */

/* Include nearly all Python header files */

#include "patchlevel.h"
#include "pyconfig.h"
#include "pymacconfig.h"

#include <limits.h>

#ifndef UCHAR_MAX
#error "Something's broken.  UCHAR_MAX should be defined in limits.h."
#endif

#if UCHAR_MAX != 255
#error "Python's source code assumes C's unsigned char is an 8-bit type."
#endif

#if defined(__sgi) && defined(WITH_THREAD) && !defined(_SGI_MP_SOURCE)
#define _SGI_MP_SOURCE
#endif

#include <stdio.h>
#ifndef NULL
#   error "Python.h requires that stdio.h define NULL."
#endif

#include <string.h>
#ifdef HAVE_ERRNO_H
#include <errno.h>
#endif
#include <stdlib.h>
#ifdef HAVE_UNISTD_H
#include <unistd.h>
#endif

/* For size_t? */
#ifdef HAVE_STDDEF_H
#include <stddef.h>
#endif

/* CAUTION:  Build setups should ensure that NDEBUG is defined on the
 * compiler command line when building Python in release mode; else
 * assert() calls won't be removed.
 */
#include <assert.h>

#include "pyport.h"
#include "pymacro.h"

#include "pyatomic.h"

/* Debug-mode build with pymalloc implies PYMALLOC_DEBUG.
 *  PYMALLOC_DEBUG is in error if pymalloc is not in use.
 */
#if defined(Py_DEBUG) && defined(WITH_PYMALLOC) && !defined(PYMALLOC_DEBUG)
#define PYMALLOC_DEBUG
#endif
#if defined(PYMALLOC_DEBUG) && !defined(WITH_PYMALLOC)
#error "PYMALLOC_DEBUG requires WITH_PYMALLOC"
#endif
#include "pymath.h"
#include "pytime.h"
#include "pymem.h"

#include "object.h"
#include "objimpl.h"
#include "typeslots.h"

#include "pydebug.h"

#include "bytearrayobject.h"
#include "bytesobject.h"
#include "unicodeobject.h"
#include "longobject.h"
#include "longintrepr.h"
#include "boolobject.h"
#include "floatobject.h"
#include "complexobject.h"
#include "rangeobject.h"
#include "memoryobject.h"
#include "tupleobject.h"
#include "listobject.h"
#include "dictobject.h"
#include "enumobject.h"
#include "setobject.h"
#include "methodobject.h"
#include "moduleobject.h"
#include "funcobject.h"
#include "classobject.h"
#include "fileobject.h"
#include "pycapsule.h"
#include "traceback.h"
#include "sliceobject.h"
#include "cellobject.h"
#include "iterobject.h"
#include "genobject.h"
#include "descrobject.h"
#include "warnings.h"
#include "weakrefobject.h"
#include "structseq.h"
#include "accu.h"

#include "codecs.h"
#include "pyerrors.h"

#include "pystate.h"

#include "pyarena.h"
#include "modsupport.h"
#include "pythonrun.h"
#include "ceval.h"
#include "sysmodule.h"
#include "intrcheck.h"
#include "import.h"

#include "abstract.h"
#include "bltinmodule.h"

#include "compile.h"
#include "eval.h"

#include "pyctype.h"
#include "pystrtod.h"
#include "pystrcmp.h"
#include "dtoa.h"
#include "fileutils.h"
<<<<<<< HEAD
=======

#ifdef __cplusplus
extern "C" {
#endif

/* _Py_Mangle is defined in compile.c */
#ifndef Py_LIMITED_API
PyAPI_FUNC(PyObject*) _Py_Mangle(PyObject *p, PyObject *name);
#endif

#ifdef __cplusplus
}
#endif

/* Argument must be a char or an int in [-128, 127] or [0, 255]. */
#define Py_CHARMASK(c)          ((unsigned char)((c) & 0xff))

>>>>>>> eeb7eea1
#include "pyfpe.h"

#endif /* !Py_PYTHON_H */<|MERGE_RESOLUTION|>--- conflicted
+++ resolved
@@ -127,26 +127,6 @@
 #include "pystrcmp.h"
 #include "dtoa.h"
 #include "fileutils.h"
-<<<<<<< HEAD
-=======
-
-#ifdef __cplusplus
-extern "C" {
-#endif
-
-/* _Py_Mangle is defined in compile.c */
-#ifndef Py_LIMITED_API
-PyAPI_FUNC(PyObject*) _Py_Mangle(PyObject *p, PyObject *name);
-#endif
-
-#ifdef __cplusplus
-}
-#endif
-
-/* Argument must be a char or an int in [-128, 127] or [0, 255]. */
-#define Py_CHARMASK(c)          ((unsigned char)((c) & 0xff))
-
->>>>>>> eeb7eea1
 #include "pyfpe.h"
 
 #endif /* !Py_PYTHON_H */